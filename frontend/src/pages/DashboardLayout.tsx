--- conflicted
+++ resolved
@@ -41,11 +41,8 @@
 const drawerWidth = 280;
 
 const mainMenu = [
-<<<<<<< HEAD
-=======
   { key: "chat", label: "Chat", path: "/chat", icon: <ChatIcon fontSize="small" /> },
   { key: "dashboard", label: "Dashboard", path: "/dashboard", icon: <DashboardIcon fontSize="small" /> },
->>>>>>> cc8cb0ef
   { key: "connectors", label: "Connectors", path: "/connectors", icon: <ExtensionIcon fontSize="small" /> },
   { key: "relationships", label: "Data Relationships", path: "/relationships", icon: <SchemaIcon fontSize="small" /> },
   { key: "bcl", label: "Business Context", path: "/bcl", icon: <LibraryBooksIcon fontSize="small" /> },
@@ -57,9 +54,6 @@
 export default function DashboardLayout() {
   const navigate = useNavigate();
   const location = useLocation();
-<<<<<<< HEAD
-  const activeKey = mainMenu.find(item => item.path === location.pathname)?.key || "connectors";
-=======
   const activeKey = React.useMemo(() => {
     const p = location.pathname || '';
     if (p === '/' || p.startsWith('/chat')) return 'chat';
@@ -71,7 +65,6 @@
     if (p.startsWith('/profile')) return 'profile';
     return 'chat';
   }, [location.pathname]);
->>>>>>> cc8cb0ef
   const isMobile = useMediaQuery('(max-width:900px)');
   const [mobileOpen, setMobileOpen] = React.useState(false);
   const { mode, toggleMode } = React.useContext(ModeContext);
@@ -195,60 +188,15 @@
   }
 
   const drawer = (
-<<<<<<< HEAD
     <Box sx={{ height: '100%', display: 'flex', flexDirection: 'column', bgcolor: 'background.paper' }}>
-      <Box sx={{ p: 3, borderBottom: '1px solid', borderColor: 'divider' }}>
+      <Box sx={{ pt: 3, pb: 4, px: 3, borderBottom: '1px solid', borderColor: 'divider', minHeight: '89px', display: 'flex', alignItems: 'center' }}>
         <Box sx={{ display: 'flex', alignItems: 'center', gap: 2 }}>
           <Avatar src={config.logoUrl} sx={{ width: 32, height: 32 }} />
           <Typography variant="h5" fontWeight={700} color="primary">{config.brandName}</Typography>
         </Box>
-=======
-    <Box sx={{ height: '100%', display: 'flex', flexDirection: 'column' }}>
-      {/* Spacer to avoid AppBar overlap (two toolbars in AppBar) */}
-      <Toolbar />
-      <Toolbar />
-      <Box sx={{ display: 'flex', alignItems: 'center', gap: 1.5, p: 2 }}>
-        <Avatar src={config.logoUrl} sx={{ width: 28, height: 28 }} />
-        <Typography variant="h6" noWrap>{config.brandName}</Typography>
->>>>>>> cc8cb0ef
       </Box>
       <List sx={{ flex: 1, px: 2, py: 3 }}>
         {mainMenu.map(item => (
-<<<<<<< HEAD
-          <ListItemButton
-            key={item.key}
-            selected={activeKey === item.key}
-            onClick={() => {
-              navigate(item.path);
-              setMobileOpen(false);
-            }}
-            sx={{
-              borderRadius: 2,
-              mb: 1,
-              '&.Mui-selected': {
-                bgcolor: 'primary.main',
-                color: 'primary.contrastText',
-                '&:hover': {
-                  bgcolor: 'primary.dark',
-                },
-              },
-              '&:hover': {
-                bgcolor: 'action.hover',
-              },
-            }}
-          >
-            <Box sx={{ mr: 2, display: 'flex', alignItems: 'center', color: 'inherit' }}>
-              {item.icon}
-            </Box>
-            <ListItemText 
-              primary={item.label} 
-              primaryTypographyProps={{
-                fontWeight: activeKey === item.key ? 600 : 500,
-                fontSize: '0.95rem'
-              }}
-            />
-          </ListItemButton>
-=======
           item.key !== 'chat' ? (
             <ListItemButton
               key={item.key}
@@ -257,9 +205,31 @@
                 navigate(item.path);
                 setMobileOpen(false);
               }}
+              sx={{
+                borderRadius: 2,
+                mb: 1,
+                '&.Mui-selected': {
+                  bgcolor: 'primary.main',
+                  color: 'primary.contrastText',
+                  '&:hover': {
+                    bgcolor: 'primary.dark',
+                  },
+                },
+                '&:hover': {
+                  bgcolor: 'action.hover',
+                },
+              }}
             >
-              {item.icon}
-              <ListItemText primary={item.label} sx={{ ml: 1.5 }} />
+              <Box sx={{ mr: 2, display: 'flex', alignItems: 'center', color: 'inherit' }}>
+                {item.icon}
+              </Box>
+              <ListItemText 
+                primary={item.label} 
+                primaryTypographyProps={{
+                  fontWeight: activeKey === item.key ? 600 : 500,
+                  fontSize: '0.95rem'
+                }}
+              />
             </ListItemButton>
           ) : (
             <React.Fragment key={item.key}>
@@ -269,9 +239,31 @@
                   navigate(item.path);
                   setMobileOpen(false);
                 }}
+                sx={{
+                  borderRadius: 2,
+                  mb: 1,
+                  '&.Mui-selected': {
+                    bgcolor: 'primary.main',
+                    color: 'primary.contrastText',
+                    '&:hover': {
+                      bgcolor: 'primary.dark',
+                    },
+                  },
+                  '&:hover': {
+                    bgcolor: 'action.hover',
+                  },
+                }}
               >
-                {item.icon}
-                <ListItemText primary={item.label} sx={{ ml: 1.5 }} />
+                <Box sx={{ mr: 2, display: 'flex', alignItems: 'center', color: 'inherit' }}>
+                  {item.icon}
+                </Box>
+                <ListItemText 
+                  primary={item.label} 
+                  primaryTypographyProps={{
+                    fontWeight: activeKey === item.key ? 600 : 500,
+                    fontSize: '0.95rem'
+                  }}
+                />
                 <IconButton size="small" onClick={(e) => { e.stopPropagation(); setChatExpanded(v => !v); }}>
                   {chatExpanded ? <ExpandLess fontSize="small" /> : <ExpandMore fontSize="small" />}
                 </IconButton>
@@ -307,15 +299,36 @@
               </Collapse>
             </React.Fragment>
           )
->>>>>>> cc8cb0ef
         ))}
         <ListItemButton
           key={'profile'}
           selected={activeKey === 'profile'}
           onClick={() => { navigate('/profile'); setMobileOpen(false); }}
+          sx={{
+            borderRadius: 2,
+            mb: 1,
+            '&.Mui-selected': {
+              bgcolor: 'primary.main',
+              color: 'primary.contrastText',
+              '&:hover': {
+                bgcolor: 'primary.dark',
+              },
+            },
+            '&:hover': {
+              bgcolor: 'action.hover',
+            },
+          }}
         >
-          <SettingsIcon fontSize="small" />
-          <ListItemText primary={'Profile'} sx={{ ml: 1.5 }} />
+          <Box sx={{ mr: 2, display: 'flex', alignItems: 'center', color: 'inherit' }}>
+            <SettingsIcon fontSize="small" />
+          </Box>
+          <ListItemText 
+            primary={'Profile'} 
+            primaryTypographyProps={{
+              fontWeight: activeKey === 'profile' ? 600 : 500,
+              fontSize: '0.95rem'
+            }}
+          />
         </ListItemButton>
       </List>
       <Box sx={{ p: 3, borderTop: '1px solid', borderColor: 'divider' }}>
@@ -340,7 +353,6 @@
     </Box>
   );
 
-<<<<<<< HEAD
   // Get page title and description based on current path
   const getPageInfo = () => {
     const currentItem = mainMenu.find(item => item.path === location.pathname);
@@ -350,10 +362,14 @@
           return { title: 'Configure Connectors', description: 'Manage your data source connections' };
         case 'relationships':
           return { title: 'Define Data Relationships', description: 'Map connections between your data sources' };
-        case 'business-context':
+        case 'bcl':
           return { title: 'Business Context', description: 'Add business meaning to your data' };
         case 'chat':
           return { title: 'Chat', description: 'Interact with your data using natural language' };
+        case 'dashboard':
+          return { title: 'Dashboard', description: 'Overview of your data connections' };
+        case 'usage':
+          return { title: 'Usage', description: 'Monitor your usage metrics' };
         default:
           return { title: currentItem.label, description: '' };
       }
@@ -366,34 +382,6 @@
   };
 
   const pageInfo = getPageInfo();
-=======
-  return (
-    <Box sx={{ display: 'flex' }}>
-      <AppBar position="fixed" color="inherit" sx={{ zIndex: theme => theme.zIndex.drawer + 1 }}>
-        <Toolbar>
-          {isMobile && (
-            <IconButton edge="start" onClick={() => setMobileOpen(true)}>
-              <MenuIcon />
-            </IconButton>
-          )}
-          {!isMobile && (
-            <Typography variant="h6" sx={{ mr: 2 }}>{config.brandName}</Typography>
-          )}
-          <Box sx={{ flex: 1 }} />
-          <Tooltip title={`Toggle ${mode === 'light' ? 'dark' : 'light'} mode`}>
-            <IconButton onClick={toggleMode}>
-              {mode === 'light' ? <Brightness4Icon /> : <Brightness7Icon />}
-            </IconButton>
-          </Tooltip>
-        </Toolbar>
-        <Toolbar sx={{ px: 3 }}>
-          <Breadcrumbs aria-label="breadcrumb">
-            <MuiLink color="inherit" onClick={() => navigate('/')} underline="hover" sx={{ cursor: 'pointer' }}>Home</MuiLink>
-            {activeKey !== 'chat' && <Typography color="text.primary">{activeKey}</Typography>}
-          </Breadcrumbs>
-        </Toolbar>
-      </AppBar>
->>>>>>> cc8cb0ef
 
   return (
     <Box sx={{ display: 'flex', height: '100vh' }}>
@@ -445,38 +433,40 @@
           borderBottom: '1px solid', 
           borderColor: 'divider',
           bgcolor: 'background.paper',
-          flexShrink: 0
+          flexShrink: 0,
+          minHeight: '89px',
+          display: 'flex',
+          alignItems: 'center',
+          justifyContent: 'space-between'
         }}>
-          <Box sx={{ display: 'flex', alignItems: 'center', justifyContent: 'space-between' }}>
-            <Box sx={{ display: 'flex', alignItems: 'center', gap: 2 }}>
-              {isMobile && (
-                <IconButton 
-                  edge="start" 
-                  onClick={() => setMobileOpen(true)}
-                  sx={{ mr: 1 }}
-                >
-                  <MenuIcon />
-                </IconButton>
+          <Box sx={{ display: 'flex', alignItems: 'center', gap: 2 }}>
+            {isMobile && (
+              <IconButton 
+                edge="start" 
+                onClick={() => setMobileOpen(true)}
+                sx={{ mr: 1 }}
+              >
+                <MenuIcon />
+              </IconButton>
+            )}
+            <Box>
+              <Typography variant="h5" fontWeight={600} sx={{ mb: 0.5 }}>
+                {pageInfo.title}
+              </Typography>
+              {pageInfo.description && (
+                <Typography variant="body2" color="text.secondary">
+                  {pageInfo.description}
+                </Typography>
               )}
-              <Box>
-                <Typography variant="h5" fontWeight={600} sx={{ mb: 0.5 }}>
-                  {pageInfo.title}
-                </Typography>
-                {pageInfo.description && (
-                  <Typography variant="body2" color="text.secondary">
-                    {pageInfo.description}
-                  </Typography>
-                )}
-              </Box>
             </Box>
-            {isMobile && (
-              <Tooltip title={`Toggle ${mode === 'light' ? 'dark' : 'light'} mode`}>
-                <IconButton onClick={toggleMode}>
-                  {mode === 'light' ? <Brightness4Icon /> : <Brightness7Icon />}
-                </IconButton>
-              </Tooltip>
-            )}
           </Box>
+          {isMobile && (
+            <Tooltip title={`Toggle ${mode === 'light' ? 'dark' : 'light'} mode`}>
+              <IconButton onClick={toggleMode}>
+                {mode === 'light' ? <Brightness4Icon /> : <Brightness7Icon />}
+              </IconButton>
+            </Tooltip>
+          )}
         </Box>
 
         {/* Page content */}
